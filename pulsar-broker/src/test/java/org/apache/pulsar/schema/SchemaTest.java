/**
 * Licensed to the Apache Software Foundation (ASF) under one
 * or more contributor license agreements.  See the NOTICE file
 * distributed with this work for additional information
 * regarding copyright ownership.  The ASF licenses this file
 * to you under the Apache License, Version 2.0 (the
 * "License"); you may not use this file except in compliance
 * with the License.  You may obtain a copy of the License at
 *
 *   http://www.apache.org/licenses/LICENSE-2.0
 *
 * Unless required by applicable law or agreed to in writing,
 * software distributed under the License is distributed on an
 * "AS IS" BASIS, WITHOUT WARRANTIES OR CONDITIONS OF ANY
 * KIND, either express or implied.  See the License for the
 * specific language governing permissions and limitations
 * under the License.
 */
package org.apache.pulsar.schema;

import static org.apache.pulsar.common.naming.TopicName.PUBLIC_TENANT;
import static org.apache.pulsar.schema.compatibility.SchemaCompatibilityCheckTest.randomName;

import static org.testng.Assert.assertEquals;
import static org.testng.Assert.assertFalse;
import static org.testng.Assert.assertTrue;
import com.google.common.collect.Sets;

import java.nio.charset.StandardCharsets;
import java.util.Collections;
import java.util.HashMap;
import java.util.Map;

import lombok.extern.slf4j.Slf4j;
import org.apache.pulsar.broker.auth.MockedPulsarServiceBaseTest;
import org.apache.pulsar.broker.service.schema.SchemaRegistryServiceImpl;
import org.apache.pulsar.client.admin.PulsarAdminException;
import org.apache.pulsar.client.api.Consumer;
import org.apache.pulsar.client.api.Message;
import org.apache.pulsar.client.api.Producer;
import org.apache.pulsar.client.api.PulsarClientException;
import org.apache.pulsar.client.api.Schema;
import org.apache.pulsar.client.api.schema.GenericRecord;
import org.apache.pulsar.client.api.schema.GenericObjectWrapper;
import org.apache.pulsar.client.api.schema.SchemaDefinition;
import org.apache.pulsar.common.naming.TopicDomain;
import org.apache.pulsar.common.naming.TopicName;
import org.apache.pulsar.common.policies.data.ClusterData;
import org.apache.pulsar.common.policies.data.TenantInfo;
<<<<<<< HEAD
=======
import org.apache.pulsar.common.schema.KeyValue;
import org.apache.pulsar.common.schema.KeyValueEncodingType;
>>>>>>> ebace5d3
import org.apache.pulsar.common.schema.SchemaType;
import org.testng.annotations.AfterMethod;
import org.testng.annotations.BeforeMethod;
import org.testng.annotations.Test;

@Slf4j
@Test(groups = "schema")
public class SchemaTest extends MockedPulsarServiceBaseTest {

    private final static String CLUSTER_NAME = "test";

    @BeforeMethod
    @Override
    public void setup() throws Exception {
        super.internalSetup();

        // Setup namespaces
        admin.clusters().createCluster(CLUSTER_NAME, new ClusterData(pulsar.getBrokerServiceUrl()));
        TenantInfo tenantInfo = new TenantInfo();
        tenantInfo.setAllowedClusters(Collections.singleton(CLUSTER_NAME));
        admin.tenants().createTenant(PUBLIC_TENANT, tenantInfo);
    }

    @AfterMethod(alwaysRun = true)
    @Override
    public void cleanup() throws Exception {
        super.internalCleanup();
    }

    @Test
    public void testMultiTopicSetSchemaProvider() throws Exception {
        final String tenant = PUBLIC_TENANT;
        final String namespace = "test-namespace-" + randomName(16);
        final String topicOne = "test-multi-version-schema-one";
        final String topicTwo = "test-multi-version-schema-two";
        final String fqtnOne = TopicName.get(
                TopicDomain.persistent.value(),
                tenant,
                namespace,
                topicOne
        ).toString();

        final String fqtnTwo = TopicName.get(
                TopicDomain.persistent.value(),
                tenant,
                namespace,
                topicTwo
        ).toString();


        admin.namespaces().createNamespace(
                tenant + "/" + namespace,
                Sets.newHashSet(CLUSTER_NAME)
        );

        admin.topics().createPartitionedTopic(fqtnOne, 3);
        admin.topics().createPartitionedTopic(fqtnTwo, 3);

        admin.schemas().createSchema(fqtnOne, Schema.AVRO(
                SchemaDefinition.<Schemas.PersonOne>builder().withAlwaysAllowNull
                        (false).withSupportSchemaVersioning(true).
                        withPojo(Schemas.PersonOne.class).build()).getSchemaInfo());

        admin.schemas().createSchema(fqtnOne, Schema.AVRO(
                SchemaDefinition.<Schemas.PersonTwo>builder().withAlwaysAllowNull
                        (false).withSupportSchemaVersioning(true).
                        withPojo(Schemas.PersonTwo.class).build()).getSchemaInfo());

        admin.schemas().createSchema(fqtnTwo, Schema.AVRO(
                SchemaDefinition.<Schemas.PersonTwo>builder().withAlwaysAllowNull
                        (false).withSupportSchemaVersioning(true).
                        withPojo(Schemas.PersonTwo.class).build()).getSchemaInfo());

        Producer<Schemas.PersonTwo> producer = pulsarClient.newProducer(Schema.AVRO(
                SchemaDefinition.<Schemas.PersonTwo>builder().withAlwaysAllowNull
                        (false).withSupportSchemaVersioning(true).
                        withPojo(Schemas.PersonTwo.class).build()))
                .topic(fqtnOne)
                .create();

        Schemas.PersonTwo personTwo = new Schemas.PersonTwo();
        personTwo.setId(1);
        personTwo.setName("Tom");


        Consumer<Schemas.PersonTwo> consumer = pulsarClient.newConsumer(Schema.AVRO(
                SchemaDefinition.<Schemas.PersonTwo>builder().withAlwaysAllowNull
                        (false).withSupportSchemaVersioning(true).
                        withPojo(Schemas.PersonTwo.class).build()))
                .subscriptionName("test")
                .topic(fqtnOne, fqtnTwo)
                .subscribe();

        producer.send(personTwo);

        Schemas.PersonTwo personConsume = consumer.receive().getValue();
        assertEquals(personConsume.getName(), "Tom");
        assertEquals(personConsume.getId(), 1);

        producer.close();
        consumer.close();
    }

    @Test
    public void testBytesSchemaDeserialize() throws Exception {
        final String tenant = PUBLIC_TENANT;
        final String namespace = "test-namespace-" + randomName(16);
        final String topicName = "test-bytes-schema";

        final String topic = TopicName.get(
                TopicDomain.persistent.value(),
                tenant,
                namespace,
                topicName).toString();

        admin.namespaces().createNamespace(
                tenant + "/" + namespace,
                Sets.newHashSet(CLUSTER_NAME));

        admin.topics().createPartitionedTopic(topic, 2);
        admin.schemas().createSchema(topic, Schema.JSON(Schemas.BytesRecord.class).getSchemaInfo());

        Producer<Schemas.BytesRecord> producer = pulsarClient
                .newProducer(Schema.JSON(Schemas.BytesRecord.class))
                .topic(topic)
                .create();

        Schemas.BytesRecord bytesRecord = new Schemas.BytesRecord();
        bytesRecord.setId(1);
        bytesRecord.setName("Tom");
        bytesRecord.setAddress("test".getBytes());

        Consumer<GenericRecord> consumer = pulsarClient.newConsumer(Schema.AUTO_CONSUME())
                .subscriptionName("test-sub")
                .topic(topic)
                .subscribe();

        Consumer<Schemas.BytesRecord> consumer1 = pulsarClient.newConsumer(Schema.JSON(Schemas.BytesRecord.class))
                .subscriptionName("test-sub1")
                .topic(topic)
                .subscribe();

        producer.send(bytesRecord);

        Message<GenericRecord> message = consumer.receive();
        Message<Schemas.BytesRecord> message1 = consumer1.receive();

        assertEquals(message.getValue().getField("address").getClass(),
                message1.getValue().getAddress().getClass());

        producer.close();
        consumer.close();
        consumer1.close();
    }

    @Test
    public void testStringSchema() throws Exception {
        final String tenant = PUBLIC_TENANT;
        final String namespace = "test-namespace-" + randomName(16);
        final String topicName = "test-string-schema";

        final String topic = TopicName.get(
                TopicDomain.persistent.value(),
                tenant,
                namespace,
                topicName).toString();

        admin.namespaces().createNamespace(
                tenant + "/" + namespace,
                Sets.newHashSet(CLUSTER_NAME));

        admin.topics().createPartitionedTopic(topic, 2);

        Producer<String> producer = pulsarClient
                .newProducer(Schema.STRING)
                .topic(topic)
                .create();

        Consumer<String> consumer = pulsarClient.newConsumer(Schema.STRING)
                .subscriptionName("test-sub")
                .topic(topic)
                .subscribe();

        // use GenericRecord even for primitive types
        // it will be a PrimitiveRecord
        Consumer<GenericRecord> consumer2 = pulsarClient.newConsumer(Schema.AUTO_CONSUME())
                .subscriptionName("test-sub3")
                .topic(topic)
                .subscribe();

        producer.send("foo");

        Message<String> message = consumer.receive();
        Message<GenericRecord> message3 = consumer2.receive();

        assertEquals("foo", message.getValue());
<<<<<<< HEAD
        assertTrue(message3.getValue() instanceof GenericObjectWrapper);
=======
        assertEquals(message3.getValue().getClass().getName(), "org.apache.pulsar.client.impl.schema.GenericObjectWrapper");
>>>>>>> ebace5d3
        assertEquals(SchemaType.STRING, message3.getValue().getSchemaType());
        assertEquals("foo", message3.getValue().getNativeObject());

        producer.close();
        consumer.close();
        consumer2.close();
    }

    @Test
    public void testUseAutoConsumeWithSchemalessTopic() throws Exception {
        final String tenant = PUBLIC_TENANT;
        final String namespace = "test-namespace-" + randomName(16);
        final String topicName = "test-schemaless";

        final String topic = TopicName.get(
                TopicDomain.persistent.value(),
                tenant,
                namespace,
                topicName).toString();

        admin.namespaces().createNamespace(
                tenant + "/" + namespace,
                Sets.newHashSet(CLUSTER_NAME));

        admin.topics().createPartitionedTopic(topic, 2);

        Producer<byte[]> producer = pulsarClient
                .newProducer()
                .topic(topic)
                .create();

        Consumer<byte[]> consumer = pulsarClient.newConsumer()
                .subscriptionName("test-sub")
                .topic(topic)
                .subscribe();

        // use GenericRecord even for primitive types
        // it will be a PrimitiveRecord
        Consumer<GenericRecord> consumer2 = pulsarClient.newConsumer(Schema.AUTO_CONSUME())
                .subscriptionName("test-sub3")
                .topic(topic)
                .subscribe();

        producer.send("foo".getBytes(StandardCharsets.UTF_8));

        Message<byte[]> message = consumer.receive();
        Message<GenericRecord> message3 = consumer2.receive();

        assertEquals("foo".getBytes(StandardCharsets.UTF_8), message.getValue());
<<<<<<< HEAD
        assertTrue(message3.getValue() instanceof GenericObjectWrapper);
=======
        assertEquals(message3.getValue().getClass().getName(), "org.apache.pulsar.client.impl.schema.GenericObjectWrapper");
>>>>>>> ebace5d3
        assertEquals(SchemaType.BYTES, message3.getValue().getSchemaType());
        assertEquals("foo".getBytes(StandardCharsets.UTF_8), message3.getValue().getNativeObject());

        producer.close();
        consumer.close();
        consumer2.close();
    }

    @Test
<<<<<<< HEAD
=======
    public void testKeyValueSchema() throws Exception {
        final String tenant = PUBLIC_TENANT;
        final String namespace = "test-namespace-" + randomName(16);
        final String topicName = "test-string-schema";

        final String topic = TopicName.get(
                TopicDomain.persistent.value(),
                tenant,
                namespace,
                topicName).toString();

        admin.namespaces().createNamespace(
                tenant + "/" + namespace,
                Sets.newHashSet(CLUSTER_NAME));

        admin.topics().createPartitionedTopic(topic, 2);

        Producer<KeyValue<String, Integer>> producer = pulsarClient
                .newProducer(Schema.KeyValue(Schema.STRING, Schema.INT32, KeyValueEncodingType.INLINE))
                .topic(topic)
                .create();

        producer.send(new KeyValue<>("foo", 123));

        Consumer<KeyValue<String, Integer>> consumer = pulsarClient.newConsumer(Schema.KeyValue(Schema.STRING, Schema.INT32, KeyValueEncodingType.INLINE))
                .subscriptionName("test-sub")
                .topic(topic)
                .subscribe();

        Consumer<GenericRecord> consumer2 = pulsarClient.newConsumer(Schema.AUTO_CONSUME())
                .subscriptionName("test-sub2")
                .topic(topic)
                .subscribe();

        producer.send(new KeyValue<>("foo", 123));

        Message<KeyValue<String, Integer>> message = consumer.receive();
        Message<GenericRecord> message2 = consumer2.receive();
        assertEquals(message.getValue(), message2.getValue().getNativeObject());

        producer.close();
        consumer.close();
        consumer2.close();
    }

    @Test
>>>>>>> ebace5d3
    public void testIsUsingAvroSchemaParser() {
        for (SchemaType value : SchemaType.values()) {
            if (value == SchemaType.AVRO || value == SchemaType.JSON || value == SchemaType.PROTOBUF) {
                assertTrue(SchemaRegistryServiceImpl.isUsingAvroSchemaParser(value));
            } else {
                assertFalse(SchemaRegistryServiceImpl.isUsingAvroSchemaParser(value));
            }
        }
    }

    @Test
    public void testNullKeyValueProperty() throws PulsarAdminException, PulsarClientException {
        final String tenant = PUBLIC_TENANT;
        final String namespace = "test-namespace-" + randomName(16);
        final String topicName = "test";

        final String topic = TopicName.get(
                TopicDomain.persistent.value(),
                tenant,
                namespace,
                topicName).toString();
        admin.namespaces().createNamespace(
                tenant + "/" + namespace,
                Sets.newHashSet(CLUSTER_NAME));

        final Map<String, String> map = new HashMap<>();
        map.put("key", null);
        map.put(null, "value"); // null key is not allowed for JSON, it's only for test here
        Schema.INT32.getSchemaInfo().setProperties(map);

        final Consumer<Integer> consumer = pulsarClient.newConsumer(Schema.INT32).topic(topic)
                .subscriptionName("sub")
                .subscribe();
        consumer.close();
    }
}<|MERGE_RESOLUTION|>--- conflicted
+++ resolved
@@ -41,17 +41,13 @@
 import org.apache.pulsar.client.api.PulsarClientException;
 import org.apache.pulsar.client.api.Schema;
 import org.apache.pulsar.client.api.schema.GenericRecord;
-import org.apache.pulsar.client.api.schema.GenericObjectWrapper;
 import org.apache.pulsar.client.api.schema.SchemaDefinition;
 import org.apache.pulsar.common.naming.TopicDomain;
 import org.apache.pulsar.common.naming.TopicName;
 import org.apache.pulsar.common.policies.data.ClusterData;
 import org.apache.pulsar.common.policies.data.TenantInfo;
-<<<<<<< HEAD
-=======
 import org.apache.pulsar.common.schema.KeyValue;
 import org.apache.pulsar.common.schema.KeyValueEncodingType;
->>>>>>> ebace5d3
 import org.apache.pulsar.common.schema.SchemaType;
 import org.testng.annotations.AfterMethod;
 import org.testng.annotations.BeforeMethod;
@@ -248,11 +244,7 @@
         Message<GenericRecord> message3 = consumer2.receive();
 
         assertEquals("foo", message.getValue());
-<<<<<<< HEAD
-        assertTrue(message3.getValue() instanceof GenericObjectWrapper);
-=======
         assertEquals(message3.getValue().getClass().getName(), "org.apache.pulsar.client.impl.schema.GenericObjectWrapper");
->>>>>>> ebace5d3
         assertEquals(SchemaType.STRING, message3.getValue().getSchemaType());
         assertEquals("foo", message3.getValue().getNativeObject());
 
@@ -302,11 +294,7 @@
         Message<GenericRecord> message3 = consumer2.receive();
 
         assertEquals("foo".getBytes(StandardCharsets.UTF_8), message.getValue());
-<<<<<<< HEAD
-        assertTrue(message3.getValue() instanceof GenericObjectWrapper);
-=======
         assertEquals(message3.getValue().getClass().getName(), "org.apache.pulsar.client.impl.schema.GenericObjectWrapper");
->>>>>>> ebace5d3
         assertEquals(SchemaType.BYTES, message3.getValue().getSchemaType());
         assertEquals("foo".getBytes(StandardCharsets.UTF_8), message3.getValue().getNativeObject());
 
@@ -316,8 +304,6 @@
     }
 
     @Test
-<<<<<<< HEAD
-=======
     public void testKeyValueSchema() throws Exception {
         final String tenant = PUBLIC_TENANT;
         final String namespace = "test-namespace-" + randomName(16);
@@ -364,7 +350,6 @@
     }
 
     @Test
->>>>>>> ebace5d3
     public void testIsUsingAvroSchemaParser() {
         for (SchemaType value : SchemaType.values()) {
             if (value == SchemaType.AVRO || value == SchemaType.JSON || value == SchemaType.PROTOBUF) {
