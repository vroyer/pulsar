/**
 * Licensed to the Apache Software Foundation (ASF) under one
 * or more contributor license agreements.  See the NOTICE file
 * distributed with this work for additional information
 * regarding copyright ownership.  The ASF licenses this file
 * to you under the Apache License, Version 2.0 (the
 * "License"); you may not use this file except in compliance
 * with the License.  You may obtain a copy of the License at
 *
 *   http://www.apache.org/licenses/LICENSE-2.0
 *
 * Unless required by applicable law or agreed to in writing,
 * software distributed under the License is distributed on an
 * "AS IS" BASIS, WITHOUT WARRANTIES OR CONDITIONS OF ANY
 * KIND, either express or implied.  See the License for the
 * specific language governing permissions and limitations
 * under the License.
 */
package org.apache.pulsar.client.impl.schema;

import lombok.extern.slf4j.Slf4j;
import org.apache.pulsar.client.api.Schema;
import org.apache.pulsar.client.api.schema.GenericRecord;
<<<<<<< HEAD
=======
import org.apache.pulsar.client.api.schema.GenericObjectWrapper;
import org.apache.pulsar.client.api.schema.SchemaInfoProvider;
import org.apache.pulsar.client.impl.schema.generic.GenericProtobufNativeSchema;
import org.apache.pulsar.client.impl.schema.generic.GenericSchemaImpl;
import org.apache.pulsar.common.schema.KeyValue;
import org.apache.pulsar.common.schema.SchemaInfo;

import java.util.concurrent.ExecutionException;

import static com.google.common.base.Preconditions.checkState;
>>>>>>> 032b8245

/**
 * Auto detect schema, returns only GenericRecord instances.
 */
@Slf4j
<<<<<<< HEAD
public class AutoConsumeSchema extends AbstractAutoConsumeSchema<GenericRecord> {
=======
public class AutoConsumeSchema implements Schema<GenericRecord> {

    private Schema<?> schema;

    private String topicName;

    private String componentName;

    private SchemaInfoProvider schemaInfoProvider;

    public void setSchema(Schema<?> schema) {
        this.schema = schema;
    }

    private void ensureSchemaInitialized() {
        checkState(null != schema, "Schema is not initialized before used");
    }

    @Override
    public void validate(byte[] message) {
        ensureSchemaInitialized();

        schema.validate(message);
    }

    @Override
    public byte[] encode(GenericRecord message) {
        ensureSchemaInitialized();

        throw new UnsupportedOperationException("AutoConsumeSchema is not intended to be used for encoding");
    }

    @Override
    public boolean supportSchemaVersioning() {
        return schema == null || schema.supportSchemaVersioning();
    }

    @Override
    public GenericRecord decode(byte[] bytes, byte[] schemaVersion) {
        if (schema == null) {
            SchemaInfo schemaInfo = null;
            try {
                schemaInfo = schemaInfoProvider.getLatestSchema().get();
                if (schemaInfo == null) {
                    // schemaless topic
                    schemaInfo = BytesSchema.of().getSchemaInfo();
                }
            } catch (InterruptedException | ExecutionException e ) {
                if (e instanceof InterruptedException) {
                    Thread.currentThread().interrupt();
                }
                log.error("Can't get last schema for topic {} use AutoConsumeSchema", topicName);
                throw new SchemaSerializationException(e.getCause());
            }
            // schemaInfo null means that there is no schema attached to the topic.
            schema = generateSchema(schemaInfo);
            schema.setSchemaInfoProvider(schemaInfoProvider);
            log.info("Configure {} schema for topic {} : {}",
                    componentName, topicName, schemaInfo.getSchemaDefinition());
        }
        ensureSchemaInitialized();
        return adapt(schema.decode(bytes, schemaVersion));
    }

    @Override
    public void setSchemaInfoProvider(SchemaInfoProvider schemaInfoProvider) {
        if (schema == null) {
            this.schemaInfoProvider = schemaInfoProvider;
        } else {
            schema.setSchemaInfoProvider(schemaInfoProvider);
        }
    }

    @Override
    public SchemaInfo getSchemaInfo() {
        if (schema == null) {
            return null;
        }
        return schema.getSchemaInfo();
    }

    @Override
    public void configureSchemaInfo(String topicName,
                                    String componentName,
                                    SchemaInfo schemaInfo) {
        this.topicName = topicName;
        this.componentName = componentName;
        if (schemaInfo != null) {
            Schema<?> genericSchema = generateSchema(schemaInfo);
            setSchema(genericSchema);
            log.info("Configure {} schema for topic {} : {}",
                    componentName, topicName, schemaInfo.getSchemaDefinition());
        }
    }
>>>>>>> 032b8245

    private Schema<?> generateSchema(SchemaInfo schemaInfo) {

<<<<<<< HEAD
    @Override
    public boolean requireFetchingSchemaInfo() {
        return true;
    }

=======
        // when using `AutoConsumeSchema`, we use the schema associated with the messages as schema reader
        // to decode the messages.
        final boolean useProvidedSchemaAsReaderSchema = false;
        switch (schemaInfo.getType()) {
            case JSON:
            case AVRO:
                return GenericSchemaImpl.of(schemaInfo,useProvidedSchemaAsReaderSchema);
            case PROTOBUF_NATIVE:
                return GenericProtobufNativeSchema.of(schemaInfo, useProvidedSchemaAsReaderSchema);
            default:
                return getSchema(schemaInfo);
        }
    }

    public static Schema<?> getSchema(SchemaInfo schemaInfo) {
        switch (schemaInfo.getType()) {
            case INT8:
                return ByteSchema.of();
            case INT16:
                return ShortSchema.of();
            case INT32:
                return IntSchema.of();
            case INT64:
                return LongSchema.of();
            case STRING:
                return StringSchema.utf8();
            case FLOAT:
                return FloatSchema.of();
            case DOUBLE:
                return DoubleSchema.of();
            case BOOLEAN:
                return BooleanSchema.of();
            case BYTES:
                return BytesSchema.of();
            case DATE:
                return DateSchema.of();
            case TIME:
                return TimeSchema.of();
            case TIMESTAMP:
                return TimestampSchema.of();
            case INSTANT:
                return InstantSchema.of();
            case LOCAL_DATE:
                return LocalDateSchema.of();
            case LOCAL_TIME:
                return LocalTimeSchema.of();
            case LOCAL_DATE_TIME:
                return LocalDateTimeSchema.of();
            case JSON:
            case AVRO:
                return GenericSchemaImpl.of(schemaInfo);
            case PROTOBUF_NATIVE:
                return GenericProtobufNativeSchema.of(schemaInfo);
            case KEY_VALUE:
                KeyValue<SchemaInfo, SchemaInfo> kvSchemaInfo =
                        KeyValueSchemaInfo.decodeKeyValueSchemaInfo(schemaInfo);
                Schema<?> keySchema = getSchema(kvSchemaInfo.getKey());
                Schema<?> valueSchema = getSchema(kvSchemaInfo.getValue());
                return KeyValueSchema.of(keySchema, valueSchema);
            default:
                throw new IllegalArgumentException("Retrieve schema instance from schema info for type '"
                        + schemaInfo.getType() + "' is not supported yet");
        }
    }

    public Schema<GenericRecord> clone() {
        Schema<GenericRecord> schema = new AutoConsumeSchema();
        if (this.schema != null) {
            schema.configureSchemaInfo(topicName, componentName, this.schema.getSchemaInfo());
        } else {
            schema.configureSchemaInfo(topicName, componentName, null);
        }
        if (schemaInfoProvider != null) {
            schema.setSchemaInfoProvider(schemaInfoProvider);
        }
        return schema;
    }

    @Override
    public boolean requireFetchingSchemaInfo() {
        return true;
    }

    protected GenericRecord adapt(Object value) {
        if (value instanceof GenericRecord) {
            return (GenericRecord) value;
        }
        if (this.schema == null) {
            throw new IllegalStateException("Cannot decode a message without schema");
        }
        return GenericObjectWrapper.of(value, this.schema.getSchemaInfo().getType());
    }
>>>>>>> 032b8245
}<|MERGE_RESOLUTION|>--- conflicted
+++ resolved
@@ -20,9 +20,8 @@
 
 import lombok.extern.slf4j.Slf4j;
 import org.apache.pulsar.client.api.Schema;
+import org.apache.pulsar.client.api.SchemaSerializationException;
 import org.apache.pulsar.client.api.schema.GenericRecord;
-<<<<<<< HEAD
-=======
 import org.apache.pulsar.client.api.schema.GenericObjectWrapper;
 import org.apache.pulsar.client.api.schema.SchemaInfoProvider;
 import org.apache.pulsar.client.impl.schema.generic.GenericProtobufNativeSchema;
@@ -33,15 +32,11 @@
 import java.util.concurrent.ExecutionException;
 
 import static com.google.common.base.Preconditions.checkState;
->>>>>>> 032b8245
 
 /**
  * Auto detect schema, returns only GenericRecord instances.
  */
 @Slf4j
-<<<<<<< HEAD
-public class AutoConsumeSchema extends AbstractAutoConsumeSchema<GenericRecord> {
-=======
 public class AutoConsumeSchema implements Schema<GenericRecord> {
 
     private Schema<?> schema;
@@ -136,17 +131,9 @@
                     componentName, topicName, schemaInfo.getSchemaDefinition());
         }
     }
->>>>>>> 032b8245
 
     private Schema<?> generateSchema(SchemaInfo schemaInfo) {
 
-<<<<<<< HEAD
-    @Override
-    public boolean requireFetchingSchemaInfo() {
-        return true;
-    }
-
-=======
         // when using `AutoConsumeSchema`, we use the schema associated with the messages as schema reader
         // to decode the messages.
         final boolean useProvidedSchemaAsReaderSchema = false;
@@ -239,5 +226,4 @@
         }
         return GenericObjectWrapper.of(value, this.schema.getSchemaInfo().getType());
     }
->>>>>>> 032b8245
 }